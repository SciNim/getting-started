import nimibook

<<<<<<< HEAD
var book = initBookWithToc:
  entry("Introduction", "index.md")
  section("Basic topics", "basics/index.md"):
=======
var book = newBookFromToc("SciNim Getting Started", "book"):
  section("Introduction", "index"): discard
  section("Ecosystem overview", "overview/index.md"): discard
  section("Basic topics", "basics/index"):
>>>>>>> 287443d2
    entry("Common datatypes", "common_datatypes")
    entry("Data wrangling with dataframes", "data_wrangling")
    entry("Plotting", "basic_plotting")
    entry("Units", "units_basics")
  section("Numerical methods", "numerical_methods/index.md"):
    entry("Curve fitting", "curve_fitting")
    entry("Integration (1D)", "integration1d")
  section("Data visualization", "data_viz/index.md"):
    entry("Plotting data", "plotting_data")
  section("Interfacing with other language", "external_language_integration/index.md"):
    entry("Nimpy - The Nim Python bridge", "nim_with_py")
    section("Nimjl - The Nim Julia bridge", "julia/basics"):
      entry("Advanced types", "nimjl_conversions")
      entry("Julia Arrays from Nim", "nimjl_arrays")
    entry("Interfacing with R", "nim_with_R")

nimibookCli(book)<|MERGE_RESOLUTION|>--- conflicted
+++ resolved
@@ -1,15 +1,9 @@
 import nimibook
 
-<<<<<<< HEAD
 var book = initBookWithToc:
   entry("Introduction", "index.md")
+  entry("Ecosystem overview", "overview/index.md")
   section("Basic topics", "basics/index.md"):
-=======
-var book = newBookFromToc("SciNim Getting Started", "book"):
-  section("Introduction", "index"): discard
-  section("Ecosystem overview", "overview/index.md"): discard
-  section("Basic topics", "basics/index"):
->>>>>>> 287443d2
     entry("Common datatypes", "common_datatypes")
     entry("Data wrangling with dataframes", "data_wrangling")
     entry("Plotting", "basic_plotting")
