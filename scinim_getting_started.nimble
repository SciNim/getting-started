--- conflicted
+++ resolved
@@ -9,17 +9,10 @@
 
 # Dependencies
 requires "nim >= 1.2.0"
-<<<<<<< HEAD
 requires "nimib#head"
 requires "nimibook#head"
-requires "ggplotnim >= 0.4.2"
-requires "datamancer >= 0.1.6"
-=======
-requires "nimib >= 0.2.3"
-requires "nimibook >= 0.2.1"
 requires "ggplotnim >= 0.5.1"
 requires "datamancer >= 0.2.1"
->>>>>>> 63acd753
 requires "mpfit"
 requires "numericalnim >= 0.7.1"
 requires "unchained >= 0.1.9"
