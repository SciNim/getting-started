# Package
version       = "0.1.0"
author        = "SciNim contributors"
description   = "SciNim getting started examples"
license       = "MIT"
skipDirs      = @["books"]
skipFiles     = @["nbPostInit.nim"]

# Dependencies
requires "nim >= 1.2.0"
requires "nimib#main"
requires "ggplotnim"

import os, strformat
task genbook, "genbook":
  # TODO generate an index.html file that's not hardcoded
  var nimFilePaths: seq[(string, string)]
  for path in walkDirRec("books", relative=true):
    # Path will be relative to "books" so it will be the same path as in "docs".
    # So we should be able to use it as links in TOC
    let (dir, name, ext) = path.splitFile()
    if ext == ".nim":
<<<<<<< HEAD
      nimFilePaths.add (path, name)
  var liElements = "<ul>\n"
  for (path, name) in nimFilePaths:
    liElements &= &"<li><a href=\"{path}\">{name}</a></li>\n"
  liElements &= "</ul>"
  writeFile("books/toc.mustache", liElements)
  for (path, name) in nimFilePaths:
    selfExec("r -d:nimibCustomPostInit " & "books/" & path)
=======
      # echo "exec(" & path & ")"
      selfExec("r -d:nimibCustomPostInit " & path)
>>>>>>> a15d840f
<|MERGE_RESOLUTION|>--- conflicted
+++ resolved
@@ -20,7 +20,6 @@
     # So we should be able to use it as links in TOC
     let (dir, name, ext) = path.splitFile()
     if ext == ".nim":
-<<<<<<< HEAD
       nimFilePaths.add (path, name)
   var liElements = "<ul>\n"
   for (path, name) in nimFilePaths:
@@ -28,8 +27,4 @@
   liElements &= "</ul>"
   writeFile("books/toc.mustache", liElements)
   for (path, name) in nimFilePaths:
-    selfExec("r -d:nimibCustomPostInit " & "books/" & path)
-=======
-      # echo "exec(" & path & ")"
-      selfExec("r -d:nimibCustomPostInit " & path)
->>>>>>> a15d840f
+    selfExec("r -d:nimibCustomPostInit " & "books/" & path)